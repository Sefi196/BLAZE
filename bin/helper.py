--- conflicted
+++ resolved
@@ -127,11 +127,9 @@
         else:
             n_job_in_queue -= 1
             # update pregress bar based on batch size
-<<<<<<< HEAD
-            pbar.update(500)
-=======
+
             pbar.update(pbar_update)
->>>>>>> 6bef2f41
+
             yield job
             del futures[job]
 
